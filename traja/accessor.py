from collections import OrderedDict

import traja
import numpy as np
import pandas as pd
from pandas.api.types import is_numeric_dtype, is_datetime64_any_dtype
from shapely.geometry import shape


@pd.api.extensions.register_dataframe_accessor("traja")
class TrajaAccessor(object):
    """Accessor for pandas DataFrame with trajectory-specific numerical and analytical functions."""

    def __init__(self, pandas_obj):
        self._validate(pandas_obj)
        self._obj = pandas_obj

    def _strip(self, text):
        try:
            return text.strip()
        except AttributeError:
            return pd.to_numeric(text, errors="coerce")

    def set(self, **kwargs):
        for key, value in kwargs:
            try:
                self._obj.__dict__[key] = value
            except Exception as e:
                raise Exception(f"Exception {e} assigning df.{key} to {value}")

    @staticmethod
    def _validate(obj):
        if 'x' not in obj.columns or 'y' not in obj.columns:
            raise AttributeError("Must have 'x' and 'y'.")

    @property
    def center(self):
        # return the center point of this DataFrame
        x = self._obj.x
        y = self._obj.y
        return (float(x.mean()), float(y.mean()))

    @property
    def night(self, begin="19:00", end="7:00"):
        """Returns trajectory indices for time between `begin` and `end`.

        Args:
          begin (str):  (Default value = '19:00')
          end (str):  (Default value = '7:00')

        Returns:
          trj (:class:`~traja.trajadataframe.TrajaDataFrame`): Trajectory during night.

        """
        return self.between(begin, end)

    @property
    def day(self, begin="7:00", end="19:00"):
        """Get day between `begin` and `end`.

        Args:
          begin (str):  (Default value = '7:00')
          end (str):  (Default value = '19:00')

        Returns:
          trj (:class:`~traja.trajadataframe.TrajaDataFrame`): Trajectory during day.

        """
        return self.between(begin, end)

    def set(self, **kwargs):
        for key, value in kwargs.items():
            try:
                self.__setattr__(key, value)
            except Exception as e:
                print(f"Cannot set {key} to {value}")

    def _get_plot_args(self, **kwargs):
        for var in self._obj._metadata:
            # Update global meta variables
            # TODO: Replace with elegant solution
            if var not in kwargs:
                # Metadata variable not specified in argument
                if var in self._obj.__dict__:
                    kwargs[var] = self._obj.__dict__[var]
        return kwargs

    def _get_time_col(self):
        """Search for time column in trajectory.

        Args:

        Returns:
           time_col (str or None): name of time column, 'index' or None

        """
        return traja.trajectory._get_time_col(self._obj)

    def between(self, begin, end):
        """Return trajectory between `begin` and end` if `time` column is `datetime64`.

        Args:
          begin (str): Beginning of time slice.
          end (str): End of time slice.

        Returns:
          trj (:class:`~traja.trajadataframe.TrajaDataFrame`): Data frame between values.
          
        .. doctest ::

            >>> s = pd.to_datetime(pd.Series(['Jun 30 2000 12:00:01', 'Jun 30 2000 12:00:02', 'Jun 30 2000 12:00:03']))
            >>> df = traja.TrajaDataFrame({'x':[0,1,2],'y':[1,2,3],'time':s})
            >>> df.traja.between('12:00:00','12:00:01')
                             time  x  y
            0 2000-06-30 12:00:01  0  1

        """
        time_col = self._get_time_col()
<<<<<<< HEAD
        if time_col is "index":
            return self._trj.between_time(begin, end)
        elif time_col and is_datetime64_any_dtype(self._trj[time_col]):
=======
        if time_col is 'index':
            return self._obj.between_time(begin, end)
        elif time_col and is_datetime64_any_dtype(self._obj[time_col]):
>>>>>>> 50683032
            # Backup index
            dt_index_col = self._obj.index.name
            # Set dt_index
            trj = self._obj.copy()
            trj.set_index(time_col, inplace=True)
            # Create slice of trajectory
            trj = trj.between_time(begin, end)
            # Restore index and return column
            if dt_index_col:
                trj.set_index(dt_index_col, inplace=True)
            else:
                trj.reset_index(inplace=True)
            return trj
        else:
            raise TypeError("Either time column or index must be datetime64")

    def resample_time(self, step_time):
        return traja.trajectory.resample_time(self._obj, step_time=step_time)

    def trip_grid(
        self,
        bins=16,
        log=False,
        spatial_units=None,
        normalize=False,
        hist_only=False,
        plot=True,
    ):
        """Make a 2D histogram of trip.

        Args:
          bins (int, optional): Number of bins (Default value = 16)
          log (bool): log scale histogram (Default value = False)
          spatial_units (str): units for plotting
          normalize (bool): normalize histogram into density plot
          hist_only (bool): return histogram without plotting

        Returns:
            hist (:class:`numpy.ndarray`): 2D histogram as array
            image (:class:`matplotlib.collections.PathCollection`: image of histogram

        """
<<<<<<< HEAD
        hist, image = traja.plotting.trip_grid(
            self._trj,
            bins=bins,
            log=log,
            spatial_units=self._trj.spatial_units,
            normalize=normalize,
            hist_only=hist_only,
            plot=plot,
        )
=======
        hist, image = traja.plotting.trip_grid(self._obj,
                                               bins=bins,
                                               log=log,
                                               spatial_units=self._obj.spatial_units,
                                               normalize=normalize,
                                               hist_only=hist_only,
                                               plot=plot)
>>>>>>> 50683032
        return hist, image

    def plot(self, n_coords: int = None, show_time=False, **kwargs):
        """Plot trajectory for single animal over period.

        Args:
          n_coords (int): Number of coordinates to plot
          **kwargs: additional keyword arguments to :meth:`matplotlib.axes.Axes.scatter`

        Returns:
            ax (:class:`~matplotlib.collections.PathCollection`): Axes of plot
        """
<<<<<<< HEAD
        ax = traja.plotting.plot(
            trj=self._trj,
            accessor=self,
            n_coords=n_coords,
            show_time=show_time,
            **kwargs,
        )
=======
        ax = traja.plotting.plot(trj=self._obj, accessor=self, n_coords=n_coords, show_time=show_time, **kwargs)
>>>>>>> 50683032
        return ax

    def _has_cols(self, cols: list):
        return set(cols).issubset(self._obj.columns)

    @property
    def xy(self, split=False):
        """Return numpy array of x,y coordinates.

        Args:
            split (bool): Split into seaprate x and y :class:`numpy.ndarrays`

        Returns:
          xy (:class:`numpy.ndarray`) -- x,y coordinates (separate if `split` is `True`)
          
        .. doctest::

            >>> df = traja.TrajaDataFrame({'x':[0,1,2],'y':[1,2,3]})
            >>> df.traja.xy
            array([[0, 1],
                   [1, 2],
                   [2, 3]])

        """
<<<<<<< HEAD
        if self._has_cols(["x", "y"]):
            xy = self._trj[["x", "y"]].values
=======
        if self._has_cols(['x', 'y']):
            xy = self._obj[['x', 'y']].values
>>>>>>> 50683032
            if split:
                xy = np.split(xy, [-1], axis=1)
            return xy
        else:
            raise Exception("'x' and 'y' are not in the dataframe.")

    def _check_has_time(self):
        """Check for presence of displacement time column."""
<<<<<<< HEAD
        if "time" not in self._trj:
=======
        time_col = self._get_time_col()
        if time_col is None:
>>>>>>> 50683032
            raise Exception("Missing time information in trajectory.")

    def calc_derivatives(self, assign=False):
        """Calculate derivatives `displacement` and `displacement_time`.

        Args:
          assign (bool): Assign output to `TrajaDataFrame` (Default value = False)

        Returns:
          derivs (:class:`~collections.OrderedDict`): Derivatives in dictionary.
          
        .. doctest::

            >>> df = traja.TrajaDataFrame({'x':[0,1,2],'y':[1,2,3],'time':[0., 0.2, 0.4]})
            >>> df.traja.calc_derivatives()
            OrderedDict([('displacement', 0         NaN
            1    1.414214
            2    1.414214
            dtype: float64), ('displacement_time', 0    0.0
            1    0.2
            2    0.4
            Name: time, dtype: float64)])

        """
<<<<<<< HEAD
        self._check_has_time()
        if not "displacement" in self._trj:
=======
        time_col = self._get_time_col()
        if time_col is None:
            raise Exception("Missing time information in trajectory.")

        if not 'displacement' in self._obj:
>>>>>>> 50683032
            displacement = self.calc_displacement(assign=assign)
        else:
            displacement = self._obj.displacement

        # get cumulative seconds
        displacement_time = self._obj[time_col].astype(int).div(10 ** 9).diff().fillna(0).cumsum()

<<<<<<< HEAD
        derivs = OrderedDict(
            displacement=displacement, displacement_time=displacement_time
        )
=======
        derivs = OrderedDict(displacement=displacement, displacement_time=displacement_time)
        import ipdb;ipdb.set_trace()
>>>>>>> 50683032
        if assign:
            trj = self._obj.merge(pd.DataFrame.from_records(derivs),left_index=True, right_index=True)
            self._obj = trj
        return derivs

    def get_derivatives(self):
        """Get derivatives.

        Args:

        Returns:
          derivs (:class:`~collections.OrderedDict`) : Derivatives in dictionary.
          
        .. doctest::

            >>> df = traja.TrajaDataFrame({'x':[0,1,2],'y':[1,2,3],'time':[0.,0.2,0.4]})
            >>> df.traja.get_derivatives()
            OrderedDict([('displacement', 0         NaN
            1    1.414214
            2    1.414214
            dtype: float64), ('displacement_time', 0    0.0
            1    0.2
            2    0.4
            Name: time, dtype: float64), ('speed', 0         NaN
            1    7.071068
            2    7.071068
            dtype: float64), ('speed_times', 1    0.2
            2    0.4
            Name: speed_times, dtype: float64), ('acceleration', 0    NaN
            1    NaN
            2    0.0
            dtype: float64), ('acceleration_times', 2    0.4
            Name: accleration_times, dtype: float64)])

        """
        if not self._has_cols(["displacement", "displacement_time"]):
            derivs = self.calc_derivatives(assign=False)
            d = derivs["displacement"]
            t = derivs["displacement_time"]
        else:
            d = self._obj.displacement
            t = self._obj.displacement_time
            derivs = OrderedDict(displacement=d, displacement_time=t)
        v = d[1 : len(d)] / t.diff()
        v.rename("speed")
        vt = t[1 : len(t)].rename("speed_times")
        # Calculate linear acceleration
        a = v.diff() / vt.diff().rename("acceleration")
        at = vt[1 : len(vt)].rename("accleration_times")
        data = OrderedDict(
            speed=v, speed_times=vt, acceleration=a, acceleration_times=at
        )
        derivs.update(data)
        return derivs

    @property
    def speed_intervals(
        self, faster_than=None, slower_than=None, interpolate_times=True
    ):
        """Calculate speed time intervals.
        
        Returns a dictionary of time intervals where speed is slower and/or faster than specified values.

        Args:
          faster_than (float, optional): Minimum speed threshold. (Default value = None)
          slower_than (float or int, optional): Maximum speed threshold. (Default value = None)
          interpolate_times (bool, optional): Interpolate times between steps. (Default value = True)

        Returns:
          result (:class:`~collections.OrderedDict`) -- time intervals as dictionary.
          
        .. note::
          
            Implementation ported to Python, heavily inspired by Jim McLean's trajr package.

        """
        derivs = self.get_derivatives()

        if faster_than is not None:
            pass
        if slower_than is not None:
            pass

        # Calculate trajectory speeds
        speed = derivs.get("speed")
        times = derivs.get("speed_times")
        flags = np.full(len(speed), 1)

        if faster_than is not None:
            flags = flags & (speed > faster_than)
        if slower_than is not None:
            flags = flags & (speed < slower_than)

        changes = np.diff(flags)
        stop_frames = np.where(changes == -1)[0]
        start_frames = np.where(changes == 1)[0]

        # Handle situation where interval begins or ends outside of trajectory
        if len(start_frames) > 0 or len(stop_frames) > 0:
            # Assume interval started at beginning of trajectory, since we don't know what happened before that
            if len(stop_frames) > 0 and (
                len(start_frames) == 0 or stop_frames[0] < start_frames[0]
            ):
                start_frames = np.append(1, start_frames)
            # Similarly, assume that interval can't extend past end of trajectory
            if (
                len(stop_frames) == 0
                or start_frames[len(start_frames) - 1]
                > stop_frames[len(stop_frames) - 1]
            ):
                stop_frames = np.append(stop_frames, len(speed))

        stop_times = times[stop_frames]
        start_times = times[start_frames]

        if interpolate_times and len(start_frames) > 0:
            # TODO: Implement
            raise NotImplementedError()
            r = self.linear_interp_times(
                slower_than, faster_than, speed, times, start_frames, start_times
            )
            start_times = r[:, 0]
            stop_times = r[:, 1]

        durations = stop_times - start_times
<<<<<<< HEAD
        result = traja.TrajaDataFrame(
            OrderedDict(
                start_frame=start_frames,
                start_time=start_times,
                stop_frame=stop_frames,
                stop_time=stop_times,
                duration=durations,
            )
        )

        metadata = OrderedDict(
            slower_than=slower_than,
            faster_than=faster_than,
            derivs=derivs,
            trajectory=self._trj,
        )
=======
        result = traja.TrajaDataFrame(OrderedDict(start_frame=start_frames,
                                           start_time=start_times,
                                           stop_frame=stop_frames,
                                           stop_time=stop_times,
                                           duration=durations))

        metadata = OrderedDict(slower_than=slower_than, faster_than=faster_than, derivs=derivs, trajectory=self._obj)
>>>>>>> 50683032
        result.__dict__.update(metadata)
        return result

    def to_shapely(self):
        """Return shapely object for area, bounds, etc. functions.

        Args:

        Returns:
          shapely.geometry.linestring.LineString -- Shapely shape.
          
        .. doctest::

            >>> df = traja.TrajaDataFrame({'x':[0,1,2],'y':[1,2,3]})
            >>> shape = df.traja.to_shapely()
            >>> shape.is_closed
            False

        """
<<<<<<< HEAD
        df = self._trj[["x", "y"]].dropna()
        coords = df.values
        tracks_data = {"type": "LineString", "coordinates": coords}
        tracks_shape = shape(tracks_data)
=======
        df = self._obj[['x', 'y']].dropna()
        coords = df.values
        tracks_obj = {'type': 'LineString',
                       'coordinates': coords}
        tracks_shape = shape(tracks_obj)
>>>>>>> 50683032
        return tracks_shape

    def calc_displacement(self, assign=True):
        """Calculate displacement between consecutive indices.

        Args:
          assign (bool, optional): Assign displacement to TrajaDataFrame (Default value = True)

        Returns:
          displacement (:class:`pandas.Series`): Displacement series.
          
        .. doctest::

            >>> df = traja.TrajaDataFrame({'x':[0,1,2],'y':[1,2,3]})
            >>> df.traja.calc_displacement()
            0         NaN
            1    1.414214
            2    1.414214
            dtype: float64

        """
<<<<<<< HEAD
        displacement = np.sqrt(
            np.power(self._trj.x.shift() - self._trj.x, 2)
            + np.power(self._trj.y.shift() - self._trj.y, 2)
        )
=======
        displacement = np.sqrt(np.power(self._obj.x.shift() - self._obj.x, 2) +
                               np.power(self._obj.y.shift() - self._obj.y, 2))
>>>>>>> 50683032

        # dx = self._obj.x.diff()
        # dy = self._obj.y.diff()
        if assign:
            self._obj = self._obj.assign(displacement=displacement)
        return displacement

    def calc_angle(self, assign=True):
        """Calculate angle between steps as a function of displacement w.r.t x axis.

        Args:
          assign (bool, optional): Assign displacement to TrajaDataFrame (Default value = True)

        Returns:
          angle (:class:`pandas.Series`): Angle series.
          
        .. doctest::

            >>> df = traja.TrajaDataFrame({'x':[0,1,2],'y':[1,2,3]})
            >>> df.traja.calc_angle()
            0     NaN
            1    45.0
            2    45.0
            dtype: float64

        """
        if not self._has_cols(["dx", "displacement"]):
            displacement = self.calc_displacement()
        else:
            displacement = self._obj.displacement

        angle = np.rad2deg(np.arccos(np.abs(self._obj.x.diff()) / displacement))
        if assign:
<<<<<<< HEAD
            self._trj["angle"] = angle
=======
            self._obj['angle'] = angle
>>>>>>> 50683032
        return angle

    def scale(self, scale, spatial_units="m"):
        """Scale trajectory when converting, eg, from pixels to meters.

        Args:
          spatial_units(str., optional): Spatial units (eg, 'm') (Default value = "m")
          scale(float): Scale to convert coordinates

        .. doctest::

            >>> df = traja.TrajaDataFrame({'x':[0,1,2],'y':[1,2,3]})
            >>> df.traja.scale(0.1)
            >>> df
                 x    y
            0  0.0  0.1
            1  0.1  0.2
            2  0.2  0.3

        """
<<<<<<< HEAD
        self._trj[["x", "y"]] *= scale
        self._trj.__dict__["spatial_units"] = spatial_units
=======
        self._obj[['x', 'y']] *= scale
        self._obj.__dict__['spatial_units'] = spatial_units

>>>>>>> 50683032

    def _transfer_metavars(self, df):
        for attr in self._obj._metadata:
            df.__dict__[attr] = getattr(self._obj, attr, None)
        return df

    def rediscretize(self, R):
        """Resample a trajectory to a constant step length. R is rediscretized step length.

        Args:
          R (float): Rediscretized step length (eg, 0.02)

        Returns:
          rt (:class:`numpy.ndarray`): rediscretized trajectory
          
        .. note::
          
            Based on the appendix in Bovet and Benhamou, (1988) and Jim McLean's
            `trajr <https://github.com/JimMcL/trajr>`_ implementation.
          
        .. doctest::

            >>> df = traja.TrajaDataFrame({'x':[0,1,2],'y':[1,2,3]})
            >>> df.traja.rediscretize(1.)
                      x         y
            0  0.000000  1.000000
            1  0.707107  1.707107
            2  1.414214  2.414214

        """
        rt = traja.trajectory.rediscretize_points(self._obj, R)
        self._transfer_metavars(rt)
        return rt

    def calc_heading(self, assign=True):
        """Calculate trajectory heading.

        Args:
          assign (bool): (Default value = True)

        Returns:
            heading (:class:`pandas.Series`): heading as a `Series`

        ..doctest::

            >>> df = traja.TrajaDataFrame({'x':[0,1,2],'y':[1,2,3]})
            >>> df.traja.calc_heading()
            0     NaN
            1    45.0
            2    45.0
            Name: heading, dtype: float64

        """
        if not self._has_cols("angle"):
            angle = self.calc_angle(assign=True)
        else:
            angle = self._obj.angle
        df = self._obj
        dx = df.x.diff()
        dy = df.y.diff()
        # Get heading from angle
        mask = (dx > 0) & (dy >= 0)
        df.loc[mask, "heading"] = angle[mask]
        mask = (dx >= 0) & (dy < 0)
        df.loc[mask, "heading"] = -angle[mask]
        mask = (dx < 0) & (dy <= 0)
        df.loc[mask, "heading"] = -(180 - angle[mask])
        mask = (dx <= 0) & (dy > 0)
        df.loc[mask, "heading"] = 180 - angle[mask]
        if assign:
<<<<<<< HEAD
            self._trj["heading"] = df.heading
=======
            self._obj['heading'] = df.heading
>>>>>>> 50683032
        return df.heading

    def calc_turn_angle(self, assign=True):
        """Calculate turn angle.


        Args:
          assign (bool):  (Default value = True)

        Returns:
            turn_angle (:class:`~pandas.Series`): Turn angle

        .. doctest::

            >>> df = traja.TrajaDataFrame({'x':[0,1,2],'y':[1,2,3]})
            >>> df.traja.calc_turn_angle()
            0    NaN
            1    NaN
            2    0.0
            Name: turn_angle, dtype: float64

        """
<<<<<<< HEAD
        if "heading" not in self._trj:
            heading = self.calc_heading(assign=False)
        else:
            heading = self._trj.heading
        turn_angle = heading.diff().rename("turn_angle")
=======
        if 'heading' not in self._obj:
            heading = self.calc_heading(assign=False)
        else:
            heading = self._obj.heading
        turn_angle = heading.diff().rename('turn_angle')
>>>>>>> 50683032
        # Correction for 360-degree angle range
        turn_angle[turn_angle >= 180] -= 360
        turn_angle[turn_angle < -180] += 360
        if assign:
<<<<<<< HEAD
            self._trj["turn_angle"] = turn_angle
=======
            self._obj['turn_angle'] = turn_angle
>>>>>>> 50683032
        return turn_angle<|MERGE_RESOLUTION|>--- conflicted
+++ resolved
@@ -30,7 +30,7 @@
 
     @staticmethod
     def _validate(obj):
-        if 'x' not in obj.columns or 'y' not in obj.columns:
+        if "x" not in obj.columns or "y" not in obj.columns:
             raise AttributeError("Must have 'x' and 'y'.")
 
     @property
@@ -116,15 +116,9 @@
 
         """
         time_col = self._get_time_col()
-<<<<<<< HEAD
         if time_col is "index":
-            return self._trj.between_time(begin, end)
-        elif time_col and is_datetime64_any_dtype(self._trj[time_col]):
-=======
-        if time_col is 'index':
             return self._obj.between_time(begin, end)
         elif time_col and is_datetime64_any_dtype(self._obj[time_col]):
->>>>>>> 50683032
             # Backup index
             dt_index_col = self._obj.index.name
             # Set dt_index
@@ -167,25 +161,15 @@
             image (:class:`matplotlib.collections.PathCollection`: image of histogram
 
         """
-<<<<<<< HEAD
         hist, image = traja.plotting.trip_grid(
-            self._trj,
+            self._obj,
             bins=bins,
             log=log,
-            spatial_units=self._trj.spatial_units,
+            spatial_units=self._obj.spatial_units,
             normalize=normalize,
             hist_only=hist_only,
             plot=plot,
         )
-=======
-        hist, image = traja.plotting.trip_grid(self._obj,
-                                               bins=bins,
-                                               log=log,
-                                               spatial_units=self._obj.spatial_units,
-                                               normalize=normalize,
-                                               hist_only=hist_only,
-                                               plot=plot)
->>>>>>> 50683032
         return hist, image
 
     def plot(self, n_coords: int = None, show_time=False, **kwargs):
@@ -198,17 +182,13 @@
         Returns:
             ax (:class:`~matplotlib.collections.PathCollection`): Axes of plot
         """
-<<<<<<< HEAD
         ax = traja.plotting.plot(
-            trj=self._trj,
+            trj=self._obj,
             accessor=self,
             n_coords=n_coords,
             show_time=show_time,
             **kwargs,
         )
-=======
-        ax = traja.plotting.plot(trj=self._obj, accessor=self, n_coords=n_coords, show_time=show_time, **kwargs)
->>>>>>> 50683032
         return ax
 
     def _has_cols(self, cols: list):
@@ -233,13 +213,8 @@
                    [2, 3]])
 
         """
-<<<<<<< HEAD
         if self._has_cols(["x", "y"]):
-            xy = self._trj[["x", "y"]].values
-=======
-        if self._has_cols(['x', 'y']):
-            xy = self._obj[['x', 'y']].values
->>>>>>> 50683032
+            xy = self._obj[["x", "y"]].values
             if split:
                 xy = np.split(xy, [-1], axis=1)
             return xy
@@ -248,12 +223,8 @@
 
     def _check_has_time(self):
         """Check for presence of displacement time column."""
-<<<<<<< HEAD
-        if "time" not in self._trj:
-=======
         time_col = self._get_time_col()
         if time_col is None:
->>>>>>> 50683032
             raise Exception("Missing time information in trajectory.")
 
     def calc_derivatives(self, assign=False):
@@ -278,33 +249,27 @@
             Name: time, dtype: float64)])
 
         """
-<<<<<<< HEAD
-        self._check_has_time()
-        if not "displacement" in self._trj:
-=======
         time_col = self._get_time_col()
         if time_col is None:
             raise Exception("Missing time information in trajectory.")
 
-        if not 'displacement' in self._obj:
->>>>>>> 50683032
+        if not "displacement" in self._obj:
             displacement = self.calc_displacement(assign=assign)
         else:
             displacement = self._obj.displacement
 
         # get cumulative seconds
-        displacement_time = self._obj[time_col].astype(int).div(10 ** 9).diff().fillna(0).cumsum()
-
-<<<<<<< HEAD
+        displacement_time = (
+            self._obj[time_col].astype(int).div(10 ** 9).diff().fillna(0).cumsum()
+        )
+
         derivs = OrderedDict(
             displacement=displacement, displacement_time=displacement_time
         )
-=======
-        derivs = OrderedDict(displacement=displacement, displacement_time=displacement_time)
-        import ipdb;ipdb.set_trace()
->>>>>>> 50683032
         if assign:
-            trj = self._obj.merge(pd.DataFrame.from_records(derivs),left_index=True, right_index=True)
+            trj = self._obj.merge(
+                pd.DataFrame.from_records(derivs), left_index=True, right_index=True
+            )
             self._obj = trj
         return derivs
 
@@ -428,7 +393,6 @@
             stop_times = r[:, 1]
 
         durations = stop_times - start_times
-<<<<<<< HEAD
         result = traja.TrajaDataFrame(
             OrderedDict(
                 start_frame=start_frames,
@@ -443,17 +407,8 @@
             slower_than=slower_than,
             faster_than=faster_than,
             derivs=derivs,
-            trajectory=self._trj,
-        )
-=======
-        result = traja.TrajaDataFrame(OrderedDict(start_frame=start_frames,
-                                           start_time=start_times,
-                                           stop_frame=stop_frames,
-                                           stop_time=stop_times,
-                                           duration=durations))
-
-        metadata = OrderedDict(slower_than=slower_than, faster_than=faster_than, derivs=derivs, trajectory=self._obj)
->>>>>>> 50683032
+            trajectory=self._obj,
+        )
         result.__dict__.update(metadata)
         return result
 
@@ -473,18 +428,10 @@
             False
 
         """
-<<<<<<< HEAD
-        df = self._trj[["x", "y"]].dropna()
+        df = self._obj[["x", "y"]].dropna()
         coords = df.values
-        tracks_data = {"type": "LineString", "coordinates": coords}
-        tracks_shape = shape(tracks_data)
-=======
-        df = self._obj[['x', 'y']].dropna()
-        coords = df.values
-        tracks_obj = {'type': 'LineString',
-                       'coordinates': coords}
+        tracks_obj = {"type": "LineString", "coordinates": coords}
         tracks_shape = shape(tracks_obj)
->>>>>>> 50683032
         return tracks_shape
 
     def calc_displacement(self, assign=True):
@@ -506,15 +453,10 @@
             dtype: float64
 
         """
-<<<<<<< HEAD
         displacement = np.sqrt(
-            np.power(self._trj.x.shift() - self._trj.x, 2)
-            + np.power(self._trj.y.shift() - self._trj.y, 2)
-        )
-=======
-        displacement = np.sqrt(np.power(self._obj.x.shift() - self._obj.x, 2) +
-                               np.power(self._obj.y.shift() - self._obj.y, 2))
->>>>>>> 50683032
+            np.power(self._obj.x.shift() - self._obj.x, 2)
+            + np.power(self._obj.y.shift() - self._obj.y, 2)
+        )
 
         # dx = self._obj.x.diff()
         # dy = self._obj.y.diff()
@@ -548,11 +490,7 @@
 
         angle = np.rad2deg(np.arccos(np.abs(self._obj.x.diff()) / displacement))
         if assign:
-<<<<<<< HEAD
-            self._trj["angle"] = angle
-=======
-            self._obj['angle'] = angle
->>>>>>> 50683032
+            self._obj["angle"] = angle
         return angle
 
     def scale(self, scale, spatial_units="m"):
@@ -573,14 +511,8 @@
             2  0.2  0.3
 
         """
-<<<<<<< HEAD
-        self._trj[["x", "y"]] *= scale
-        self._trj.__dict__["spatial_units"] = spatial_units
-=======
-        self._obj[['x', 'y']] *= scale
-        self._obj.__dict__['spatial_units'] = spatial_units
-
->>>>>>> 50683032
+        self._obj[["x", "y"]] *= scale
+        self._obj.__dict__["spatial_units"] = spatial_units
 
     def _transfer_metavars(self, df):
         for attr in self._obj._metadata:
@@ -651,11 +583,7 @@
         mask = (dx <= 0) & (dy > 0)
         df.loc[mask, "heading"] = 180 - angle[mask]
         if assign:
-<<<<<<< HEAD
-            self._trj["heading"] = df.heading
-=======
-            self._obj['heading'] = df.heading
->>>>>>> 50683032
+            self._obj["heading"] = df.heading
         return df.heading
 
     def calc_turn_angle(self, assign=True):
@@ -678,26 +606,14 @@
             Name: turn_angle, dtype: float64
 
         """
-<<<<<<< HEAD
-        if "heading" not in self._trj:
-            heading = self.calc_heading(assign=False)
-        else:
-            heading = self._trj.heading
-        turn_angle = heading.diff().rename("turn_angle")
-=======
-        if 'heading' not in self._obj:
+        if "heading" not in self._obj:
             heading = self.calc_heading(assign=False)
         else:
             heading = self._obj.heading
-        turn_angle = heading.diff().rename('turn_angle')
->>>>>>> 50683032
+        turn_angle = heading.diff().rename("turn_angle")
         # Correction for 360-degree angle range
         turn_angle[turn_angle >= 180] -= 360
         turn_angle[turn_angle < -180] += 360
         if assign:
-<<<<<<< HEAD
-            self._trj["turn_angle"] = turn_angle
-=======
-            self._obj['turn_angle'] = turn_angle
->>>>>>> 50683032
+            self._obj["turn_angle"] = turn_angle
         return turn_angle