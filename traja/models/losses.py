import torch

device = "cuda" if torch.cuda.is_available() else "cpu"

class Criterion:
    """Implements the loss functions of Autoencoders, Variational Autoencoders and LSTM models
    Huber loss is set as default for reconstruction loss, alternative is to use rmse,
    Cross entropy loss used for classification
    Variational loss used huber loss and unweighted KL Divergence loss"""

    def __init__(self):

        self.huber_loss = torch.nn.SmoothL1Loss(reduction="sum")
        self.manhattan_loss = torch.nn.L1Loss(reduction="sum")
        self.mse_loss = torch.nn.MSELoss()
        self.crossentropy_loss = torch.nn.CrossEntropyLoss()

    def forecasting_criterion(
        self, predicted, target, mu=None, logvar=None, loss_type="huber"
    ):
        """Time series forecasting model loss function
        Provides loss functions huber, manhattan, mse. Adds KL divergence if mu and logvar specified.
        and ae loss functions (huber_ae, manhattan_ae, mse_ae).
        :param predicted: Predicted time series by the model
        :param target: Target time series
        :param mu: Latent variable, Mean
        :param logvar: Latent variable, Log(Variance)
        :param loss_type: Type of criterion (huber, manhattan, mse, huber_ae, manhattan_ae, mse_ae); Defaults: 'huber'
        :return: Reconstruction loss + KLD loss (if not ae)
        """

        if mu is not None and logvar is not None:
            kld = -0.5 * torch.sum(1 + logvar - mu ** 2 - logvar.exp())
        else:
            kld = 0

        if loss_type == "huber":
            loss = self.huber_loss(predicted, target) + kld
        elif loss_type == "manhattan":
            loss = self.manhattan_loss(predicted, target) + kld
        elif loss_type == "mse":
            loss = self.mse_loss(predicted, target) + kld
        else:
            raise Exception("Loss type '{}' is unknown!".format(loss_type))
        return loss

    def classifier_criterion(self, predicted, target):
        """
        Classifier loss function
        :param predicted: Predicted label
        :param target: Target label
        :return: Cross entropy loss
        """

<<<<<<< HEAD
        #_, predicted = torch.max(predicted.data, 1)
        predicted = predicted.to(device)
        target = target.to(device)
=======
        # _, predicted = torch.max(predicted.data, 1)
>>>>>>> e21a166f
        loss = self.crossentropy_loss(predicted, target.view(-1))
        return loss

    def regressor_criterion(self, predicted, target):
        """
        Regressor loss function
        :param predicted: Predicted parameter value
        :param target: Target parameter value
        :return: MSE loss
        """

        loss = self.mse_loss(predicted, target)
        return loss<|MERGE_RESOLUTION|>--- conflicted
+++ resolved
@@ -52,13 +52,8 @@
         :return: Cross entropy loss
         """
 
-<<<<<<< HEAD
-        #_, predicted = torch.max(predicted.data, 1)
         predicted = predicted.to(device)
         target = target.to(device)
-=======
-        # _, predicted = torch.max(predicted.data, 1)
->>>>>>> e21a166f
         loss = self.crossentropy_loss(predicted, target.view(-1))
         return loss
 
