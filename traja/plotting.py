--- conflicted
+++ resolved
@@ -907,36 +907,19 @@
         series.index
     ), f"Series must have datetime index but has {type(series.index)}"
 
-<<<<<<< HEAD
     pd.plotting.register_matplotlib_converters() # prevents type error with axvspan
 
     dark_mask = (series.index.hour >= start) | (series.index.hour < end)
     run_values, run_starts, run_lengths = find_runs(dark_mask)    
-=======
-    if not ax:
-        ax = plt.gca()
-        
-    # get boundaries for dark times
-    dark_mask = (series.index.hour >= start) | (series.index.hour < end)
-    run_values, run_starts, run_lengths = find_runs(dark_mask)
-
-    # highlighting    
->>>>>>> ff641f60
     for idx, is_dark in enumerate(run_values):
         if is_dark:
             start = run_starts[idx]
             end = run_starts[idx] + run_lengths[idx] - 1
             ax.axvspan(series.index[start], series.index[end], alpha=0.5, color="gray")
-<<<<<<< HEAD
     
     fig = plt.gcf()
     fig.autofmt_xdate()
     return ax
-=======
-
-    return ax
-
->>>>>>> ff641f60
 
 def find_runs(x: pd.Series) -> (np.ndarray, np.ndarray, np.ndarray):
     """Find runs of consecutive items in an array.
