import logging
from collections import OrderedDict
from datetime import timedelta
from typing import Union, Optional, Tuple, List

import matplotlib
import matplotlib.pyplot as plt
import numpy as np
import pandas as pd
import torch
from matplotlib import dates as md
from matplotlib.axes import Axes
from matplotlib.collections import PathCollection
from matplotlib.figure import Figure
from pandas.core.dtypes.common import (
    is_datetime_or_timedelta_dtype,
    is_datetime64_any_dtype,
    is_timedelta64_dtype,
)

import traja
from traja.frame import TrajaDataFrame
from traja.trajectory import coords_to_flow

__all__ = [
    "_get_after_plot_args",
    "_label_axes",
    "_polar_bar",
    "_process_after_plot_args",
    "animate",
    "bar_plot",
    "color_dark",
    "fill_ci",
    "find_runs",
    "plot",
    "plot_3d",
    "plot_actogram",
    "plot_autocorrelation",
    "plot_collection",
    "plot_contour",
    "plot_clustermap",
    "plot_flow",
    "plot_quiver",
    "plot_periodogram",
    "plot_stream",
    "plot_surface",
    "plot_transition_graph",
    "plot_transition_matrix",
    "plot_xy",
    "polar_bar",
    "plot_prediction",
    "sans_serif",
    "stylize_axes",
    "trip_grid",
]

logger = logging.getLogger("traja")


def stylize_axes(ax):
    """Add top and right border to plot, set ticks."""
    ax.spines["top"].set_visible(False)
    ax.spines["right"].set_visible(False)

    ax.xaxis.set_tick_params(top="off", direction="out", width=1)
    ax.yaxis.set_tick_params(right="off", direction="out", width=1)


def sans_serif():
    """Convenience function for changing plot text to serif font."""
    plt.rc("font", family="serif")


def _rolling(df, window, step):
    count = 0
    df_length = len(df)
    while count < (df_length - window):
        yield count, df[count: window + count]
        count += step


def plot_prediction(model, dataloader, index, scaler=None):
    device = "cuda" if torch.cuda.is_available() else "cpu"
    fig, ax = plt.subplots(2, 1, figsize=(10, 10))
    model = model.to(device)
    batch_size = model.batch_size
    num_past = model.num_past
    input_size = model.input_size

    data, target, category, parameters, classes = list(iter(dataloader))[index]
    data = data.float().to(device)
    prediction = model(data, latent=False)

    # Send tensors to CPU so numpy can work with them
    pred = prediction[batch_size - 1:batch_size, :].cpu().squeeze().detach().numpy()
    target = target.clone().detach()[batch_size - 1:batch_size, :].squeeze()
    real = target.cpu()

    data = data.cpu().reshape(batch_size * num_past, input_size).detach().numpy()

    if scaler:
        data = scaler.inverse_transform(data)
        real = scaler.inverse_transform(real)
        pred = scaler.inverse_transform(pred)

    ax[0].plot(data[:, 0], data[:, 1], label="History")
    ax[0].plot(real[:, 0], real[:, 1], label="Real")
    ax[0].plot(pred[:, 0], pred[:, 1], label="Pred")

    ax[1].scatter(real[:, 0], real[:, 1], label="Real")
    ax[1].scatter(pred[:, 0], pred[:, 1], label="Pred")

    for a in ax:
        a.legend()
    plt.show()


def bar_plot(trj: TrajaDataFrame, bins: Union[int, tuple] = None, **kwargs) -> Axes:
    """Plot trajectory for single animal over period.

    Args:
      trj (:class:`traja.TrajaDataFrame`): trajectory
      bins (int or tuple): number of bins for x and y
      **kwargs: additional keyword arguments to :meth:`mpl_toolkits.mplot3d.Axed3D.plot`

    Returns:
        ax (:class:`~matplotlib.collections.PathCollection`): Axes of plot

    """
    # TODO: Add time component

    bins = traja.trajectory._bins_to_tuple(trj, bins)

    X, Y, U, V = coords_to_flow(trj, bins)

    hist, _ = trip_grid(trj, bins, hist_only=True)
    fig = plt.figure()
    ax = fig.add_subplot(111, projection="3d")
    ax.set_aspect("equal")
    X = X.flatten("F")
    Y = Y.flatten("F")
    ax.bar3d(
        X,
        Y,
        np.zeros_like(X),
        1,
        1,
        hist.flatten(),
        zsort="average",
        shade=True,
        **kwargs,
    )
    ax.set(xlabel="x", ylabel="y", zlabel="Frames")

    return ax


def plot_rolling_hull(trj: TrajaDataFrame, window=100, step=20, areas=False, **kwargs):
    """Plot rolling convex hull of trajectory. If `areas` is True, only
    areas over time is plotted.
    
    """
    hulls = []

    for offset, window in _rolling(trj, window=window, step=step):
        if window.dropna().empty:
            continue
        shape = window.traja.to_shapely()
        hull = shape.convex_hull
        hulls.append(hull)

    if areas:
        hull_areas = []
        for idx, hull in enumerate(hulls):
            hull_areas.append(hull.area)
        plt.plot(hull_areas, **kwargs)
        plt.title(f"Rolling Trajectory Convex Hull Area\nWindow={window},Step={step}")
        plt.ylabel(f"Area {trj.__dict__.get('spatial_units', 'm')}")
        plt.xlabel("Frame")
    else:
        xlim, ylim = traja.trajectory._get_xylim(trj)
        plt.xlim = xlim
        plt.ylim = ylim
        for idx, hull in enumerate(hulls):
            if hasattr(
                    hull, "exterior"
            ):  # Occassionally a Point object without it reaches
                plt.plot(*hull.exterior.xy, alpha=idx / len(hulls), c="k", **kwargs)
        ax = plt.gca()
        ax.set_aspect("equal")
        ax.set(
            xlabel=f"x ({trj.__dict__.get('spatial_units', 'm')})",
            ylabel=f"y ({trj.__dict__.get('spatial_units', 'm')})",
            title="Rolling Trajectory Convex Hull\nWindow={window},Step={step}",
        )


def plot_period(trj: TrajaDataFrame, col="x", dark=(7, 19), **kwargs):
    time_col = traja._get_time_col(trj)
    _trj = trj.set_index(time_col)
    if not col in _trj:
        raise ValueError(f"{col} not a column in dataframe")
    series = _trj[col]
    fig, ax = plt.subplots()
    series.plot(ax=ax)

    dates = np.unique(series.index.date)

    nights = []
    nights.append([(date, date + timedelta(hours=dark[0])) for date in dates])
    nights.append(
        [(date + timedelta(hours=dark[1]), date + timedelta(days=1)) for date in dates]
    )
    for interval in nights:
        t0, t1 = interval
        ax.axvspan(t0, t1, color="gray", alpha=0.2)

    # Format date displayed on the x axis
    xfmt = md.DateFormatter("%H:%M\n%m-%d-%y")
    ax.xaxis.set_major_formatter(xfmt)

    if kwargs.get("interactive"):
        plt.show()


def plot_rolling_hull_3d(trj: TrajaDataFrame, window=100, step=20, **kwargs):
    hulls = []

    fig = plt.figure()
    ax = fig.add_subplot(111, projection="3d")

    for offset, wind in _rolling(trj, window=window, step=step):
        if wind.dropna().empty:
            continue
        shape = wind.traja.to_shapely()
        hull = shape.convex_hull
        hulls.append(hull)

    xlim, ylim = traja.trajectory._get_xylim(trj)
    plt.xlim = xlim
    plt.ylim = ylim
    outlines = []
    for idx, hull in enumerate(hulls):
        if hasattr(hull, "exterior"):  # Occassionally a Point object without it reaches
            outlines.append(np.array(hull.exterior.xy))

    # Add plots to axes
    NLINES = len(outlines)
    cm = plt.get_cmap(kwargs.get("cmap", "plasma"))
    ax.set_prop_cycle(color=[cm(1.0 * i / (NLINES)) for i in range(NLINES)])
    for z, xy in enumerate(outlines):
        ax.plot(*xy, z)

    ax.set(
        xlabel=f"{trj.__dict__.get('spatial_units', 'm')}",
        ylabel=f"{trj.__dict__.get('spatial_units', 'm')}",
        title=f"Rolling Trajectory Convex Hull\nWindow={window},Step={step}",
    )

    if kwargs.get("interactive"):
        plt.show()


def plot_3d(trj: TrajaDataFrame, **kwargs) -> matplotlib.collections.PathCollection:
    """Plot 3D trajectory for single identity over period.

    Args:
      trj (:class:`traja.TrajaDataFrame`): trajectory
      n_coords (int, optional): Number of coordinates to plot
      **kwargs: additional keyword arguments to :meth:`matplotlib.axes.Axes.scatter`

    Returns:
        ax (:class:`~matplotlib.collections.PathCollection`): Axes of plot

    .. note::
        Takes a while to plot large trajectories. Consider using first::
        
            rt = trj.traja.rediscretize(R=1.) # Replace R with appropriate step length
            rt.traja.plot_3d()

    """

    fig = plt.figure()
    ax = fig.add_subplot(111, projection="3d")
    ax.set_xlabel("x", fontsize=15)
    ax.set_zlabel("time", fontsize=15)
    ax.set_ylabel("y", fontsize=15)
    title = kwargs.pop("title", "Trajectory")
    ax.set_title(f"{title}", fontsize=20)
    ax.plot(trj.x, trj.y, trj.index)
    cmap = kwargs.pop("cmap", "winter")
    cm = plt.get_cmap(cmap)
    NPOINTS = len(trj)
    ax.set_prop_cycle(color=[cm(1.0 * i / (NPOINTS - 1)) for i in range(NPOINTS - 1)])
    for i in range(NPOINTS - 1):
        ax.plot(trj.x[i: i + 2], trj.y[i: i + 2], trj.index[i: i + 2])

    dist = kwargs.pop("dist", None)
    if dist:
        ax.dist = dist
    labelpad = kwargs.pop("labelpad", None)
    if labelpad:
        from matplotlib import rcParams

        rcParams["axes.labelpad"] = labelpad

    return ax


def plot(
        trj: TrajaDataFrame,
        n_coords: Optional[int] = None,
        show_time: bool = False,
        accessor: Optional[traja.TrajaAccessor] = None,
        ax=None,
        **kwargs,
) -> matplotlib.collections.PathCollection:
    """Plot trajectory for single animal over period.

    Args:
      trj (:class:`traja.TrajaDataFrame`): trajectory
      n_coords (int, optional): Number of coordinates to plot
      show_time (bool): Show colormap as time
      accessor (:class:`~traja.accessor.TrajaAccessor`, optional): TrajaAccessor instance
      ax (:class:`~matplotlib.axes.Axes`): axes for plotting
      interactive (bool): show plot immediately
      **kwargs: additional keyword arguments to :meth:`matplotlib.axes.Axes.scatter`

    Returns:
        collection (:class:`~matplotlib.collections.PathCollection`): collection that was plotted

    """
    import matplotlib.patches as patches
    from matplotlib.path import Path

    after_plot_args, kwargs = _get_after_plot_args(**kwargs)

    GRAY = "#999999"

    xlim = kwargs.pop("xlim", None)
    ylim = kwargs.pop("ylim", None)
    if not xlim or not ylim:
        xlim, ylim = traja.trajectory._get_xylim(trj)

    title = kwargs.pop("title", None)
    time_units = kwargs.pop("time_units", "s")
    fps = kwargs.pop("fps", None)
    figsize = kwargs.pop("figsize", None)

    coords = trj[["x", "y"]]
    time_col = traja.trajectory._get_time_col(trj)

    if time_col == "index":
        is_datetime = True
    else:
        is_datetime = is_datetime64_any_dtype(trj[time_col]) if time_col else False

    if n_coords is None:
        # Plot all coords
        start, end = 0, len(coords)
        verts = coords.iloc[start:end].values
    else:
        # Plot first `n_coords`
        verts = coords.iloc[:n_coords].values

    n_coords = len(verts)

    codes = [Path.MOVETO] + [Path.LINETO] * (len(verts) - 1)
    path = Path(verts, codes)

    if not ax:
        fig, ax = plt.subplots(figsize=figsize)
        fig.canvas.draw()

    patch = patches.PathPatch(path, edgecolor=GRAY, facecolor="none", lw=3, alpha=0.3)
    ax.add_patch(patch)

    xs, ys = zip(*verts)

    if time_col == "index":
        # DatetimeIndex determines color
        colors = [ind for ind, x in enumerate(trj.index[:n_coords])]
    elif time_col and time_col != "index":
        # `time_col` determines color
        colors = [ind for ind, x in enumerate(trj[time_col].iloc[:n_coords])]
    else:
        # Frame count determines color
        colors = trj.index[:n_coords]

    if time_col:
        # TODO: Calculate fps if not in datetime
        vmin = min(colors)
        vmax = max(colors)
        if is_datetime:
            # Show timestamps without units
            time_units = ""
    else:
        # Index/frame count is our only reference
        vmin = trj.index[0]
        vmax = trj.index[n_coords - 1]
        if not show_time:
            time_units = ""
    label = f"Time ({time_units})" if time_units else ""

    collection = ax.scatter(
        xs,
        ys,
        c=colors,
        s=kwargs.pop("s", 1),
        cmap=plt.cm.viridis,
        alpha=0.7,
        vmin=vmin,
        vmax=vmax,
        **kwargs,
    )

    ax.set_xlim(xlim)
    ax.set_ylim(ylim)

    if kwargs.pop("invert_yaxis", None):
        plt.gca().invert_yaxis()

    _label_axes(trj, ax)
    ax.set_title(title)
    ax.set_aspect("equal")

    # Number of color bar ticks
    CBAR_TICKS = 10 if n_coords > 20 else n_coords
    indices = np.linspace(0, n_coords - 1, CBAR_TICKS, endpoint=True, dtype=int)
    cbar = plt.colorbar(
        collection, fraction=0.046, pad=0.04, orientation="vertical", label=label
    )

    # Get colorbar labels from time
    if time_col == "index":
        if is_datetime64_any_dtype(trj.index):
            cbar_labels = (
                trj.index[indices].strftime("%Y-%m-%d %H:%M:%S").values.astype(str)
            )
        elif is_timedelta64_dtype(trj.index):
            if time_units in ("s", "", None):
                cbar_labels = [round(x, 2) for x in trj.index[indices].total_seconds()]
            else:
                logger.error("Time unit {} not yet implemented".format(time_units))
        else:
            raise NotImplementedError(
                "Indexing on {} is not yet implemented".format(type(trj.index))
            )
    elif time_col and is_timedelta64_dtype(trj[time_col]):
        cbar_labels = trj[time_col].iloc[indices].dt.total_seconds().values
        cbar_labels = ["%.2f" % number for number in cbar_labels]
    elif time_col and is_datetime:
        cbar_labels = (
            trj[time_col]
                .iloc[indices]
                .dt.strftime("%Y-%m-%d %H:%M:%S")
                .values.astype(str)
        )
    else:
        # Convert frames to time
        if time_col:
            cbar_labels = trj[time_col].iloc[indices].values
        else:
            cbar_labels = trj.index[indices].values
            cbar_labels = np.round(cbar_labels, 6)        
        if fps != None and fps > 0 and fps != 1 and show_time:
            cbar_labels = cbar_labels / fps

    cbar.set_ticks(indices)
    cbar.set_ticklabels(cbar_labels)
    plt.tight_layout()

    _process_after_plot_args(**after_plot_args)
    return collection


def plot_periodogram(trj, coord: str = "y", fs: int = 1, interactive: bool = True):
    """Plot power spectral density using a periodogram.

    Args:
        trj - Trajectory
        coord - choice of 'x' or 'y'
        fs - Sampling frequency
        interactive - Plot immediately
    
    Returns:
        Figure

    """
    from scipy import signal

    vals = trj[coord].values
    f, Pxx = signal.periodogram(vals, fs=fs, window="hanning", scaling="spectrum")
    plt.title("Power Spectrum")
    if interactive:
        plt.plot(f, Pxx)
    return plt.gcf()


def plot_autocorrelation(
        trj: TrajaDataFrame,
        coord: str = "y",
        unit: str = "Days",
        sample_rate: float = 3.0,
        xmax: int = 1000,
        interactive: bool = True,
):
    """Plot autocorrelation of given coordinate.
    
    Args:
        trj - Trajectory
        coord - 'x' or 'y'
        unit - string, eg, 'Days'
        sample_rate - sample rate
        xmax - max xaxis value
        interactive - Plot immediately
    
    Returns:
        Matplotlib Figure
    
    """
    from statsmodels import api as sm

    pos = trj[coord].values
    acf = sm.tsa.acf(pos, nlags=len(pos))
    lag = np.arange(len(pos)) / sample_rate
    plt.plot(lag, acf)
    plt.xlim((0, xmax))
    plt.xlabel(f"Lags ({unit})")
    plt.ylabel("Autocorrelation")
    if interactive:
        plt.show()
    return plt.gcf()


def plot_collection(
        trjs: Union[pd.DataFrame, TrajaDataFrame],
        id_col: str = "id",
        colors: Optional[Union[dict, List[str]]] = None,
        **kwargs,
):
    """Plot trajectories of multiple subjects identified by `id`.

    Args:
        trjs: dataframe with multiple trajectories
        id_col: name of id_col, default is "id"
        colors (Optional): color lookup matching substrings to discreet colors. Possible values are, eg:
                                - {"car0":"red","car1":"blue"}
                                - {"car":"red","person":blue"}
                                - ["car", "person"]
        kwargs: kwargs to :meth:`matplotlib.axes.Axes.plot`

    Returns:
        lines (list of `~matplotlib.lines.Line2D` objects): lines of plot

    """
    ids = trjs[id_col].unique()

    # Get plot keyword args
    colormap = kwargs.pop("cmap", "hsv")
    alpha = kwargs.pop("alpha", 0.2)
    linestyle = kwargs.pop("linestyle", "-")
    marker = kwargs.pop("marker", "o")

    labels = [None] * len(ids)

    if not colors:
        cmap = plt.cm.get_cmap(colormap, lut=len(ids) if len(ids) > 1 else None)
        colors = [cmap(idx) for idx in range(len(ids))]
    elif isinstance(colors, list):
        cmap = plt.cm.get_cmap(colormap, len(colors))
        color_lookup = []
        for ind, id in enumerate(ids):
            for idx, substring in enumerate(colors):
                if substring in id:
                    color_lookup.append(cmap(idx))
                    labels[ind] = substring
                    break
            else:
                raise Exception(f"No substring matching {id} in {colors}.")
        colors = color_lookup
    elif isinstance(colors, dict):
        color_lookup = [colors.get(id) for id in ids]
        colors = color_lookup
        labels = ids

    fig, ax = plt.subplots()
    lines = []
    for idx, id in enumerate(ids):
        trj = trjs[trjs[id_col] == id]
        l = ax.plot(
            trj.x,
            trj.y,
            linestyle=linestyle,
            marker=marker,
            c=colors[idx],
            alpha=alpha,
            label=labels[idx],
            **kwargs,
        )
        lines.extend(l)

    handles, labels = plt.gca().get_legend_handles_labels()
    by_label = OrderedDict(zip(labels, handles))
    plt.legend(
        by_label.values(),
        by_label.keys(),
        bbox_to_anchor=(1.05, 1),
        loc=2,
        borderaxespad=0.0,
    )
    plt.tight_layout()
    return lines


def _label_axes(trj: TrajaDataFrame, ax) -> Axes:
    if "spatial_units" in trj.__dict__:
        ax.set_xlabel(trj.__dict__.get("spatial_units", "m"))
        ax.set_ylabel(trj.__dict__.get("spatial_units", "m"))
    return ax


def plot_quiver(
        trj: TrajaDataFrame,
        bins: Optional[Union[int, tuple]] = None,
        quiverplot_kws: dict = {},
        **kwargs,
) -> Axes:
    """Plot average flow from each grid cell to neighbor.

    Args:
        bins (int or tuple): Tuple of x,y bin counts; if `bins` is int, bin count of x,
                                with y inferred from aspect ratio
        quiverplot_kws: Additional keyword arguments for :meth:`~matplotlib.axes.Axes.quiver`

    Returns:
        ax (:class:`~matplotlib.axes.Axes`): Axes of quiver plot
    """

    after_plot_args, _ = _get_after_plot_args(**kwargs)

    X, Y, U, V = coords_to_flow(trj, bins)
    Z = np.sqrt(U * U + V * V)

    fig, ax = plt.subplots()

    ax.quiver(X, Y, U, V, units="width", **quiverplot_kws)
    ax = _label_axes(trj, ax)
    ax.set_aspect("equal")

    _process_after_plot_args(**after_plot_args)
    return ax


def plot_contour(
        trj: TrajaDataFrame,
        bins: Optional[Union[int, tuple]] = None,
        filled: bool = True,
        quiver: bool = True,
        contourplot_kws: dict = {},
        contourfplot_kws: dict = {},
        quiverplot_kws: dict = {},
        **kwargs,
) -> Axes:
    """Plot average flow from each grid cell to neighbor.

    Args:
        bins (int or tuple): Tuple of x,y bin counts; if `bins` is int, bin count of x,
                                with y inferred from aspect ratio
        contourplot_kws: Additional keyword arguments for :meth:`~matplotlib.axes.Axes.contour`
        contourfplot_kws: Additional keyword arguments for :meth:`~matplotlib.axes.Axes.contourf`
        quiverplot_kws: Additional keyword arguments for :meth:`~matplotlib.axes.Axes.quiver`

    Returns:
        ax (:class:`~matplotlib.axes.Axes`): Axes of quiver plot
    """

    after_plot_args, _ = _get_after_plot_args(**kwargs)

    X, Y, U, V = coords_to_flow(trj, bins)
    Z = np.sqrt(U * U + V * V)

    fig, ax = plt.subplots()

    if filled:
        cfp = plt.contourf(X, Y, Z, **contourfplot_kws)
        plt.colorbar(cfp, ax=ax)
    plt.contour(
        X, Y, Z, colors="k", linewidths=1, linestyles="solid", **contourplot_kws
    )
    if quiver:
        ax.quiver(X, Y, U, V, units="width", **quiverplot_kws)

    ax = _label_axes(trj, ax)
    ax.set_aspect("equal")

    _process_after_plot_args(**after_plot_args)
    return ax


def plot_surface(
        trj: TrajaDataFrame,
        bins: Optional[Union[int, tuple]] = None,
        cmap: str = "jet",
        **surfaceplot_kws: dict,
) -> Figure:
    """Plot surface of flow from each grid cell to neighbor in 3D.

    Args:
        bins (int or tuple): Tuple of x,y bin counts; if `bins` is int, bin count of x,
                                with y inferred from aspect ratio
        cmap (str): color map
        surfaceplot_kws: Additional keyword arguments for :meth:`~mpl_toolkits.mplot3D.Axes3D.plot_surface`

    Returns:
        ax (:class:`~matplotlib.axes.Axes`): Axes of quiver plot
    """

    after_plot_args, surfaceplot_kws = _get_after_plot_args(**surfaceplot_kws)

    X, Y, U, V = coords_to_flow(trj, bins)
    Z = np.sqrt(U * U + V * V)

    fig = plt.figure()
    ax = fig.gca(projection="3d")
    ax.plot_surface(
        X, Y, Z, cmap=matplotlib.cm.coolwarm, linewidth=0, **surfaceplot_kws
    )

    ax = _label_axes(trj, ax)
    try:
        ax.set_aspect("equal")
    except NotImplementedError:
        # 3D
        pass

    _process_after_plot_args(**after_plot_args)
    return ax


def plot_stream(
        trj: TrajaDataFrame,
        bins: Optional[Union[int, tuple]] = None,
        cmap: str = "jet",
        contourfplot_kws: dict = {},
        contourplot_kws: dict = {},
        streamplot_kws: dict = {},
        **kwargs,
) -> Figure:
    """Plot average flow from each grid cell to neighbor.

    Args:
        bins (int or tuple): Tuple of x,y bin counts; if `bins` is int, bin count of x,
                                with y inferred from aspect ratio
        contourplot_kws: Additional keyword arguments for :meth:`~matplotlib.axes.Axes.contour`
        contourfplot_kws: Additional keyword arguments for :meth:`~matplotlib.axes.Axes.contourf`
        streamplot_kws: Additional keyword arguments for :meth:`~matplotlib.axes.Axes.streamplot`

    Returns:
        ax (:class:`~matplotlib.axes.Axes`): Axes of stream plot

    """

    after_plot_args, _ = _get_after_plot_args(**kwargs)
    X, Y, U, V = coords_to_flow(trj, bins)
    Z = np.sqrt(U * U + V * V)

    fig, ax = plt.subplots()

    plt.contourf(X, Y, Z, **contourfplot_kws)
    plt.contour(
        X, Y, Z, colors="k", linewidths=1, linestyles="solid", **contourplot_kws
    )
    ax.streamplot(X, Y, U, V, color=Z, cmap=cmap, **streamplot_kws)

    ax = _label_axes(trj, ax)
    ax.set_aspect("equal")

    _process_after_plot_args(**after_plot_args)
    return ax


def plot_flow(
        trj: TrajaDataFrame,
        kind: str = "quiver",
        *args,
        contourplot_kws: dict = {},
        contourfplot_kws: dict = {},
        streamplot_kws: dict = {},
        quiverplot_kws: dict = {},
        surfaceplot_kws: dict = {},
        **kwargs,
) -> Figure:
    """Plot average flow from each grid cell to neighbor.

    Args:
        bins (int or tuple): Tuple of x,y bin counts; if `bins` is int, bin count of x,
                                with y inferred from aspect ratio
        kind (str): Choice of 'quiver','contourf','stream','surface'. Default is 'quiver'.
        contourplot_kws: Additional keyword arguments for :meth:`~matplotlib.axes.Axes.contour`
        contourfplot_kws: Additional keyword arguments for :meth:`~matplotlib.axes.Axes.contourf`
        streamplot_kws: Additional keyword arguments for :meth:`~matplotlib.axes.Axes.streamplot`
        quiverplot_kws: Additional keyword arguments for :meth:`~matplotlib.axes.Axes.quiver`
        surfaceplot_kws: Additional keyword arguments for :meth:`~matplotlib.axes.Axes.plot_surface`

    Returns:
        ax (:class:`~matplotlib.axes.Axes`): Axes of plot
    """
    if kind == "quiver":
        return plot_quiver(trj, *args, **quiverplot_kws, **kwargs)
    elif kind == "contour":
        return plot_contour(trj, filled=False, *args, **quiverplot_kws, **kwargs)
    elif kind == "contourf":
        return plot_contour(trj, *args, **quiverplot_kws, **kwargs)
    elif kind == "stream":
        return plot_stream(
            trj,
            *args,
            contourplot_kws=contourplot_kws,
            contourfplot_kws=contourfplot_kws,
            streamplot_kws=streamplot_kws,
            **kwargs,
        )
    elif kind == "surface":
        return plot_surface(trj, *args, **surfaceplot_kws, **kwargs)
    else:
        raise NotImplementedError(f"Kind {kind} is not implemented.")


def _get_after_plot_args(**kwargs: dict) -> (dict, dict):
    after_plot_args = dict(
        interactive=kwargs.pop("interactive", True),
        filepath=kwargs.pop("filepath", None),
    )
    return after_plot_args, kwargs


def trip_grid(
        trj: TrajaDataFrame,
        bins: Union[tuple, int] = 10,
        log: bool = False,
        spatial_units: str = None,
        normalize: bool = False,
        hist_only: bool = False,
        **kwargs,
) -> Tuple[np.ndarray, PathCollection]:
    """Generate a heatmap of time spent by point-to-cell gridding.

    Args:
      bins (int, optional): Number of bins (Default value = 10)
      log (bool): log scale histogram (Default value = False)
      spatial_units (str): units for plotting
      normalize (bool): normalize histogram into density plot
      hist_only (bool): return histogram without plotting

    Returns:
        hist (:class:`numpy.ndarray`): 2D histogram as array
        image (:class:`matplotlib.collections.PathCollection`: image of histogram

    """
    after_plot_args, kwargs = _get_after_plot_args(**kwargs)

    bins = traja.trajectory._bins_to_tuple(trj, bins)
    # TODO: Add kde-based method for line-to-cell gridding
    df = trj[["x", "y"]].dropna()

    # Set aspect if `xlim` and `ylim` set.
    if "xlim" in kwargs and "ylim" in kwargs:
        xlim, ylim = kwargs.pop("xlim"), kwargs.pop("ylim")
    else:
        xlim, ylim = traja.trajectory._get_xylim(df)
    xmin, xmax = xlim
    ymin, ymax = ylim

    x, y = zip(*df.values)
    # FIXME: Remove redundant histogram calculation
    hist, x_edges, y_edges = np.histogram2d(
        x, y, bins, range=((xmin, xmax), (ymin, ymax)), normed=normalize
    )

    if log:
        hist = np.log(hist + np.e)
    if hist_only:  # TODO: Evaluate potential use cases or remove
        return (hist, None)
    fig, ax = plt.subplots()

    image = ax.imshow(
        hist, interpolation="bilinear", aspect="equal", extent=[xmin, xmax, ymin, ymax]
    )
    # TODO: Adjust colorbar ytick_labels to correspond with time
    label = "Frames" if not log else "$ln(frames)$"
    plt.colorbar(image, ax=ax, label=label)

    _label_axes(trj, ax)

    plt.title("Time spent{}".format(" (Logarithmic)" if log else ""))

    _process_after_plot_args(**after_plot_args)
    # TODO: Add method for most common locations in grid
    # peak_index = unravel_index(hist.argmax(), hist.shape)
    return hist, image


def _process_after_plot_args(**after_plot_args):
    filepath = after_plot_args.get("filepath")
    if filepath:
        plt.savefig(filepath)


def color_dark(
        series: pd.Series, ax: matplotlib.axes.Axes = None, start: int = 19, end: int = 7
):
    """Color dark phase in plot.
    Args:
    
        series (pd.Series) - Time-series variable
        ax (:class: `~matplotlib.axes.Axes`): axis to plot on (eg, `plt.gca()`)
        start (int): start of dark period/night
        end (hour): end of dark period/day
    Returns:

        ax (:class:`~matplotlib.axes._subplots.AxesSubplot`): Axes of plot
    """    
    assert is_datetime_or_timedelta_dtype(
        series.index
    ), f"Series must have datetime index but has {type(series.index)}"

<<<<<<< HEAD
    pd.plotting.register_matplotlib_converters() # prevents type error with axvspan
=======
    if not ax:
        ax = plt.gca()

    # get boundaries for dark times
    dark_mask = (series.index.hour >= start) | (series.index.hour < end)
    run_values, run_starts, run_lengths = find_runs(dark_mask)
>>>>>>> 8c820a45

    dark_mask = (series.index.hour >= start) | (series.index.hour < end)
    run_values, run_starts, run_lengths = find_runs(dark_mask)    
    for idx, is_dark in enumerate(run_values):
        if is_dark:
            start = run_starts[idx]
            end = run_starts[idx] + run_lengths[idx] - 1
            ax.axvspan(series.index[start], series.index[end], alpha=0.5, color="gray")
    
    fig = plt.gcf()
    fig.autofmt_xdate()
    return ax

def find_runs(x: pd.Series) -> (np.ndarray, np.ndarray, np.ndarray):
    """Find runs of consecutive items in an array.
    From https://gist.github.com/alimanfoo/c5977e87111abe8127453b21204c1065."""

    # ensure array
    x = np.asanyarray(x)
    if x.ndim != 1:
        raise ValueError("only 1D array supported")
    n = x.shape[0]

    # handle empty array
    if n == 0:
        return np.array([]), np.array([]), np.array([])
    else:
        # find run starts
        loc_run_start = np.empty(n, dtype=bool)
        loc_run_start[0] = True
        np.not_equal(x[:-1], x[1:], out=loc_run_start[1:])
        run_starts = np.nonzero(loc_run_start)[0]

        # find run values
        run_values = x[loc_run_start]

        # find run lengths
        run_lengths = np.diff(np.append(run_starts, n))

        return run_values, run_starts, run_lengths


def fill_ci(series: pd.Series, window: Union[int, str]) -> Figure:
    """Fill confidence interval defined by SEM over mean of `window`. Window can be interval or offset, eg, '30s'."""
    assert is_datetime_or_timedelta_dtype(
        series.index
    ), f"Series index must be datetime but is {type(series.index)}"
    smooth_path = series.rolling(window).mean()
    path_deviation = series.rolling(window).std()

    fig, ax = plt.subplots()

    plt.plot(smooth_path.index, smooth_path, "b")
    plt.fill_between(
        path_deviation.index,
        (smooth_path - 2 * path_deviation),
        (smooth_path + 2 * path_deviation),
        color="b",
        alpha=0.2,
    )

    plt.gcf().autofmt_xdate()
    return ax


def plot_xy(xy: np.ndarray, *args: Optional, **kwargs: Optional):
    """Plot trajectory from xy values.

    Args:

        xy (np.ndarray) : xy values of dimensions N x 2
        *args           : Plot args
        **kwargs        : Plot kwargs
    """
    trj = traja.from_xy(xy)
    trj.traja.plot(*args, **kwargs)


def plot_actogram(
        series: pd.Series, dark=(19, 7), ax: matplotlib.axes.Axes = None, **kwargs
):
    """Plot activity or displacement as an actogram.

    .. note::

       For published example see Eckel-Mahan K, Sassone-Corsi P. Phenotyping Circadian Rhythms in Mice.
       Curr Protoc Mouse Biol. 2015;5(3):271-281. Published 2015 Sep 1. doi:10.1002/9780470942390.mo140229

    """
    assert isinstance(series, pd.Series)
    assert is_datetime_or_timedelta_dtype(
        series.index
    ), f"Series must have datetime index but has {type(series.index)}"

    after_plot_args, _ = _get_after_plot_args(**kwargs)

    ax = series.plot(ax=ax)
    ax.set_ylabel(series.name)

    color_dark(series, ax, start=dark[0], end=dark[1])

    _process_after_plot_args(**after_plot_args)


def _polar_bar(
        radii: np.ndarray,
        theta: np.ndarray,
        bin_size: int = 2,
        ax: Optional[matplotlib.axes.Axes] = None,
        overlap: bool = True,
        **kwargs: str,
) -> Axes:
    after_plot_args, kwargs = _get_after_plot_args(**kwargs)

    title = kwargs.pop("title", None)
    ax = ax or plt.subplot(111, projection="polar")

    hist, bin_edges = np.histogram(
        theta, bins=np.arange(-180, 180 + bin_size, bin_size)
    )
    centers = np.deg2rad(np.ediff1d(bin_edges) // 2 + bin_edges[:-1])

    radians = np.deg2rad(theta)

    width = np.deg2rad(bin_size)
    angle = radians if overlap else centers
    height = radii if overlap else hist
    max_height = max(height)
    bars = ax.bar(angle, height, width=width, bottom=0.0, **kwargs)
    for h, bar in zip(height, bars):
        bar.set_facecolor(plt.cm.jet(h / max_height))
        bar.set_alpha(0.5)
    if isinstance(ax, matplotlib.axes.Axes):
        ax.set_theta_zero_location("N")
        ax.set_xticklabels(["0", "45", "90", "135", "180", "-135", "-90", "-45"])
    if title:
        plt.title(title + "\n", y=1.08)
    plt.tight_layout()

    _process_after_plot_args(**after_plot_args)
    return ax


def polar_bar(
        trj: TrajaDataFrame,
        feature: str = "turn_angle",
        bin_size: int = 2,
        threshold: float = 0.001,
        overlap: bool = True,
        ax: Optional[matplotlib.axes.Axes] = None,
        **plot_kws: str,
) -> Axes:
    """Plot polar bar chart.

    Args:
        trj (:class:`traja.TrajaDataFrame`): trajectory
        feature (str): Options: 'turn_angle', 'heading'
        bin_size (int): width of bins
        threshold (float): filter for step distance
        overlap (bool): Overlapping shows all values, if set to false is a histogram

    Returns:
        ax (:class:`~matplotlib.collections.PathCollection`): Axes of plot

    """
    # Get displacement
    displacement = traja.trajectory.calc_displacement(trj)
    trj["displacement"] = displacement
    trj = trj.loc[trj.displacement > threshold]
    if feature == "turn_angle":
        feature_series = traja.trajectory.calc_turn_angle(trj)
        trj["turn_angle"] = feature_series
        trj.turn_angle = trj.turn_angle.shift(-1)
    elif feature == "heading":
        feature_series = traja.trajectory.calc_heading(trj)
        trj[feature] = feature_series

    trj = trj[pd.notnull(trj[feature])]
    trj = trj[pd.notnull(trj.displacement)]

    assert (
            len(trj) > 0
    ), f"Dataframe is empty after filtering for step distance threshold {threshold}"

    ax = _polar_bar(
        trj.displacement,
        trj[feature],
        bin_size=bin_size,
        overlap=overlap,
        ax=ax,
        **plot_kws,
    )
    return ax


def plot_clustermap(
        displacements: List[pd.Series],
        rule: Optional[str] = None,
        nr_steps=None,
        colors: Optional[List[Union[int, str]]] = None,
        **kwargs,
):
    """Plot cluster map / dendrogram of trajectories with DatetimeIndex.

    Args:
        displacements: list of pd.Series, outputs of :func:`traja.calc_displacement()`
        rule:   how to resample series, eg '30s' for 30-seconds
        nr_steps: select first N samples for clustering
        colors: list of colors (eg, 'b','r') to map to each trajectory
        kwargs: keyword arguments for :func:`seaborn.clustermap`

    Returns:
        cg: a :func:`seaborn.matrix.ClusterGrid` instance

    .. note::

        Requires seaborn to be installed. Install it with 'pip install seaborn'.

    """
    try:
        import seaborn as sns
    except ImportError:
        logging.error("seaborn is not installed. Install it with 'pip install seaborn'")
        return

    after_plot_args, _ = _get_after_plot_args(**kwargs)

    series_lst = []
    for disp in displacements:
        if rule:
            disp = disp.resample(rule).sum()
        series_lst.append(disp)

    df = pd.DataFrame(series_lst)
    df.columns = range(len(df.columns))
    df.reset_index(drop=True, inplace=True)

    if not nr_steps:
        nr_steps = df.shape[1]

    cg = sns.clustermap(
        df.fillna(0).iloc[:, :nr_steps],
        xticklabels=False,
        col_cluster=False,
        figsize=(16, 6),
        cmap="Greys",
        row_colors=colors,
        **kwargs,
    )
    plt.setp(cg.ax_heatmap.yaxis.get_majorticklabels(), rotation=0)

    _process_after_plot_args(**after_plot_args)
    return cg


def _get_markov_edges(Q: pd.DataFrame, greater_than=0.1):
    """Select edges greater than a threshold of weight."""
    edges = {}
    for col in Q.columns:
        for idx in Q.index:
            if greater_than and Q.loc[idx, col] > greater_than:
                edges[(idx, col)] = Q.loc[idx, col]
    return edges


def plot_transition_graph(
        data: Union[pd.DataFrame, traja.TrajaDataFrame, np.ndarray],
        outpath="markov.dot",
        interactive=True,
):
    """Plot transition graph with networkx.

    Args:
        data (trajectory or transition_matrix)
    
    .. note::        
        Modified from http://www.blackarbs.com/blog/introduction-hidden-markov-models-python-networkx-sklearn/2/9/2017
    
    """
    try:
        import networkx as nx
        import pydot
        import graphviz
    except ImportError as e:
        raise ImportError(f"{e} - please install it with pip")

    if (
            isinstance(data, (traja.TrajaDataFrame))
            or isinstance(data, pd.DataFrame)
            and "x" in data
    ):
        transition_matrix = traja.transitions(data)
        edges_wts = _get_markov_edges(pd.DataFrame(transition_matrix))
        states_ = list(range(transition_matrix.shape[0]))

    # create graph object
    G = nx.MultiDiGraph()

    # nodes correspond to states
    G.add_nodes_from(states_)

    # edges represent transition probabilities
    for k, v in edges_wts.items():
        tmp_origin, tmp_destination = k[0], k[1]
        G.add_edge(tmp_origin, tmp_destination, weight=v.round(4), label=v.round(4))

    pos = nx.drawing.nx_pydot.graphviz_layout(G, prog="dot")
    nx.draw_networkx(G, pos)

    # create edge labels for jupyter plot but is not necessary
    edge_labels = {(n1, n2): d["label"] for n1, n2, d in G.edges(data=True)}
    nx.draw_networkx_edge_labels(G, pos, edge_labels=edge_labels)
    if os.exists(outpath):
        logging.info(f"Overwriting {outpath}")
    nx.drawing.nx_pydot.write_dot(G, outpath)

    if interactive:
        # Plot
        from graphviz import Source

        s = Source.from_file(outpath)
        s.view()


def plot_transition_matrix(
        data: Union[pd.DataFrame, traja.TrajaDataFrame, np.ndarray],
        interactive=True,
        **kwargs,
) -> matplotlib.image.AxesImage:
    """Plot transition matrix.
    
    Args:
        data (trajectory or square transition matrix)
        interactive (bool): show plot
        kwargs: kwargs to :func:`traja.grid_coordinates`

    Returns:
        axesimage (matplotlib.image.AxesImage)
    
    """
    if isinstance(data, np.ndarray):
        if data.shape[0] != data.shape[1]:
            raise ValueException(
                f"Ndarray input must be square transition matrix, shape is {data.shape}"
            )
        transition_matrix = data
    elif isinstance(data, (pd.DataFrame, traja.TrajaDataFrame)):
        transition_matrix = traja.transitions(data, **kwargs)
    img = plt.imshow(transition_matrix)
    if interactive:
        plt.show()
    return img


def animate(trj: TrajaDataFrame, polar: bool = True, save: bool = False):
    """Animate trajectory.

    Args:
        polar (bool): include polar bar chart with turn angle
        save (bool): save video to ``trajectory.mp4``

    """
    from matplotlib import animation
    from matplotlib.animation import FuncAnimation

    displacement = traja.trajectory.calc_displacement(trj).reset_index(drop=True)
    # heading = traja.calc_heading(trj)
    turn_angle = traja.trajectory.calc_turn_angle(trj).reset_index(drop=True)
    xy = trj[["x", "y"]].reset_index(drop=True)

    POLAR_STEPS = XY_STEPS = 20
    DISPLACEMENT_THRESH = 0.025
    bin_size = 2
    overlap = True

    fig = plt.figure(figsize=(8, 6))
    ax1 = plt.subplot(211)

    fig.add_subplot(ax1)
    if polar:
        ax2 = plt.subplot(212, polar="projection")
        ax2.set_theta_zero_location("N")
        ax2.set_xticklabels(["0", "45", "90", "135", "180", "-135", "-90", "-45"])
        fig.add_subplot(ax2)
        ax2.bar(
            np.zeros(XY_STEPS), np.zeros(XY_STEPS), width=np.zeros(XY_STEPS), bottom=0.0
        )

    xlim, ylim = traja.trajectory._get_xylim(trj)
    ax1.set(
        xlim=xlim,
        ylim=ylim,
        ylabel=trj.__dict__.get("spatial_units", "m"),
        xlabel=trj.__dict__.get("spatial_units", "m"),
        aspect="equal",
    )

    alphas = np.linspace(0.1, 1, XY_STEPS)
    rgba_colors = np.zeros((XY_STEPS, 4))
    rgba_colors[:, 0] = 1.0  # red
    rgba_colors[:, 3] = alphas
    scat = ax1.scatter(
        range(XY_STEPS), range(XY_STEPS), marker=".", color=rgba_colors[:XY_STEPS]
    )

    def update(frame_number):
        ind = frame_number % len(xy)
        if ind < XY_STEPS:
            scat.set_offsets(xy[:ind])
        else:
            prev_steps = max(ind - XY_STEPS, 0)
            scat.set_offsets(xy[prev_steps:ind])

        displacement_str = (
            rf"$\bf{displacement[ind]:.2f}$"
            if displacement[ind] >= DISPLACEMENT_THRESH
            else f"{displacement[ind]:.2f}"
        )

        x, y = xy.iloc[ind]
        ax1.set_title(
            f"frame {ind} - distance (cm/0.25s): {displacement_str}\n"
            f"x: {x:.2f}, y: {y:.2f}\n"
            f"turn_angle: {turn_angle[ind]:.2f}"
        )

        if polar and ind > 1:
            ax2.clear()
            start_index = max(ind - POLAR_STEPS, 0)

            theta = turn_angle[start_index:ind]
            radii = displacement[start_index:ind]

            hist, bin_edges = np.histogram(
                theta, bins=np.arange(-180, 180 + bin_size, bin_size)
            )
            centers = np.deg2rad(np.ediff1d(bin_edges) // 2 + bin_edges[:-1])

            radians = np.deg2rad(theta)

            width = np.deg2rad(bin_size)
            angle = radians if overlap else centers
            height = radii if overlap else hist
            max_height = displacement.max() if overlap else max(hist)

            bars = ax2.bar(angle, height, width=width, bottom=0.0)
            for idx, (h, bar) in enumerate(zip(height, bars)):
                bar.set_facecolor(plt.cm.jet(h / max_height))
                bar.set_alpha(0.8 * (idx / POLAR_STEPS))
            ax2.set_theta_zero_location("N")
            ax2.set_xticklabels(["0", "45", "90", "135", "180", "-135", "-90", "-45"])
        plt.tight_layout()

    anim = FuncAnimation(fig, update, interval=10, frames=range(len(xy)))
    if save:
        try:
            anim.save("trajectory.mp4", writer=animation.FFMpegWriter(fps=10))
        except FileNotFoundError:
            raise Exception("FFmpeg not installed, please install it.")
    else:
        plt.show()<|MERGE_RESOLUTION|>--- conflicted
+++ resolved
@@ -925,19 +925,14 @@
         series.index
     ), f"Series must have datetime index but has {type(series.index)}"
 
-<<<<<<< HEAD
     pd.plotting.register_matplotlib_converters() # prevents type error with axvspan
-=======
+
     if not ax:
         ax = plt.gca()
 
     # get boundaries for dark times
     dark_mask = (series.index.hour >= start) | (series.index.hour < end)
     run_values, run_starts, run_lengths = find_runs(dark_mask)
->>>>>>> 8c820a45
-
-    dark_mask = (series.index.hour >= start) | (series.index.hour < end)
-    run_values, run_starts, run_lengths = find_runs(dark_mask)    
     for idx, is_dark in enumerate(run_values):
         if is_dark:
             start = run_starts[idx]
