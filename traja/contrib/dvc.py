--- conflicted
+++ resolved
@@ -438,13 +438,7 @@
         return activity
 
     def animate(self, trajectory, timesteps=None):
-<<<<<<< HEAD
         """Animate trajectory over time with statistical information about turn angle, etc."""
-=======
-        import matplotlib.animation as animation
-        import matplotlib as mpl
-        import matplotlib.patches as patches
->>>>>>> 310fe159
         if timesteps is not None:
             df = trajectory.iloc[:timesteps]
         else:
