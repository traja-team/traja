--- conflicted
+++ resolved
@@ -1,15 +1,11 @@
 traja |Python-ver| |Travis| |PyPI| |RTD| |Gitter| |Black| |License|
 =====
 
-<<<<<<< HEAD
-.. image:: https://travis-ci.org/justinshenk/traja.svg?branch=master
-=======
 .. |Python-ver| image:: https://img.shields.io/badge/python-3.6+-blue.svg
     :target: https://www.python.org/downloads/release/python-360/
     :alt: Python 3.6+
-    
+
 .. |Travis| image:: https://travis-ci.org/justinshenk/traja.svg?branch=master
->>>>>>> 5c454113
     :target: https://travis-ci.org/justinshenk/traja
 
 .. |PyPI| image:: https://badge.fury.io/py/traja.svg
@@ -17,7 +13,7 @@
 
 .. |Gitter| image:: https://badges.gitter.im/traja-chat/community.svg
     :target: https://gitter.im/traja-chat/community
-    
+
 .. |RTD| image:: https://readthedocs.org/projects/traja/badge/?version=latest
     :target: https://traja.readthedocs.io/en/latest/?badge=latest
     :alt: Documentation Status
@@ -29,20 +25,9 @@
     :target: https://opensource.org/licenses/MIT
     :alt: License: MIT
 
-<<<<<<< HEAD
-.. image:: https://pepy.tech/badge/traja
-    :target: https://pepy.tech/project/traja
-
 traja is a Python library for trajectory analysis. It extends the capability of
 pandas DataFrame specific for animal trajectory analysis in 2D, and provides
 convenient interfaces to other geometric analysis packages (eg, R and shapely).
-=======
-Trajectory Analysis in Python
-    
-traja extends the capability of pandas DataFrame specific for animal
-trajectory analysis in 2D, and provides convenient interfaces to other
-geometric analysis packages (eg, shapely).
->>>>>>> 5c454113
 
 Introduction
 ------------
