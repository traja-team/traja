sudo: false

dist: xenial

language: python

python:
 - '3.6'
 - '3.7'

addons:
  apt:
    packages:
    - libblas-dev
    - liblapack-dev
<<<<<<< HEAD
    - gfortran
=======
    - libgfortran-8-dev

>>>>>>> 01b8da77
git:
  depth: false

env:
 - MPLBACKEND=Agg CODECOV_TOKEN="287389e5-8f99-42e1-8844-17acef7c454f"

cache: pip

before_install:
<<<<<<< HEAD
  - sudo add-apt-repository ppa:ubuntu-toolchain-r/test -y
  - sudo apt-get update -q
=======
  - sudo apt-get update -q
  - sudo mkdir -p /usr/local/lib/R/site-library
  - echo 'R_LIBS=/usr/local/lib/R/library:/usr/local/lib/R/site-library/' > ~/.Renviron
  - sudo chmod 2777 /usr/local/lib/R/site-library
>>>>>>> 01b8da77

install:
 - wget https://repo.continuum.io/miniconda/Miniconda3-latest-Linux-x86_64.sh -O miniconda.sh
 - bash miniconda.sh -b -p $HOME/miniconda
 - export PATH="$HOME/miniconda/bin:$PATH"
 - hash -r
 - conda config --set always_yes yes --set changeps1 no
 - conda update -q conda

 # Update dependencies
 - conda env create -n test-environment -f environment.yml python=$TRAVIS_PYTHON_VERSION
 - source activate test-environment
 # Doc/Test requirements
 - pip install -r docs/requirements.txt
 - pip install .

script:
 - cd docs && make doctest && cd ..
 - py.test . --cov-report term --cov=traja

after_success:
 - codecov

deploy:
  provider: pypi
  user: jshenk
  skip_cleanup: true
  skip_existing: true
  on:
    tags: true
    branch: master
  password:
    secure: o5ON/6Q4aORM4dgTVUQ39w0N+Gc+6Ala+K5J16b5lnNWGgHglqIlJzYXJo8THpeNYTm6ZbEDQEFurCTEKA/MZ2WzreePWQ4Z4E2dIihqhI+71rSbForRPKunV2CEr/QQdUEzXe6npO2UTnO0zDS5XMSrlBncKO4F4zUvrYTuXLj5fES0IFiFHMWxEpNaXMKiypfcRIKJriRbHY22/H8uSgzFluxRG+UqpbJz+R94bqIg30wBJw4nI9JMI00Du67eCO91t+aQ26+5Am+DqA6+jawd89OVPxtlLSdWtgtxPmWAD/IBLP2d7sqfK+QnezmH8NuAMB6DJdTkbscHcvYT8itHg8csBDdvfH8xoA9x8f+Cc60gviKaBoayORFF7FXkjyAYTCSfEi2dfxTTDR0UisbEG99k0+25+DMHxdC8z7/NQz4qal2vKfhPe8kTsOPQLwh0EHmdVU+v9M9LgrLhN55/lI/a6w+zL1/BJ6ZO6arMhHLVmgRtHP+Ckq6OKwQJYNwZxsg8PfwZxl0jFfd3yVX9lS9s95An90z9mEPheC8zQNz2fzAZUZun6GI9u/FCrGpMbrzKzq4R0UtNc8mfipHJ/v027+C2x43wkXA0c6Zvf9b7i6Bgm6EonnTagWrkQ0RdwqiKDd3smfgK2QZzD4G9vuv6z0w5CFhHL9v1Oc0=<|MERGE_RESOLUTION|>--- conflicted
+++ resolved
@@ -13,12 +13,8 @@
     packages:
     - libblas-dev
     - liblapack-dev
-<<<<<<< HEAD
     - gfortran
-=======
-    - libgfortran-8-dev
 
->>>>>>> 01b8da77
 git:
   depth: false
 
@@ -28,15 +24,11 @@
 cache: pip
 
 before_install:
-<<<<<<< HEAD
   - sudo add-apt-repository ppa:ubuntu-toolchain-r/test -y
-  - sudo apt-get update -q
-=======
   - sudo apt-get update -q
   - sudo mkdir -p /usr/local/lib/R/site-library
   - echo 'R_LIBS=/usr/local/lib/R/library:/usr/local/lib/R/site-library/' > ~/.Renviron
   - sudo chmod 2777 /usr/local/lib/R/site-library
->>>>>>> 01b8da77
 
 install:
  - wget https://repo.continuum.io/miniconda/Miniconda3-latest-Linux-x86_64.sh -O miniconda.sh
