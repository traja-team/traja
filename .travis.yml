sudo: false

dist: xenial

language: python

python:
 - '3.7'
 - '3.8'

git:
  depth: false

env:
 - MPLBACKEND=Agg CODECOV_TOKEN="287389e5-8f99-42e1-8844-17acef7c454f"

cache: pip

before_install:
  - sudo apt-get update

install:
- wget https://repo.continuum.io/miniconda/Miniconda3-latest-Linux-x86_64.sh
  -O miniconda.sh
- bash miniconda.sh -b -p $HOME/miniconda
- export PATH="$HOME/miniconda/bin:$PATH"
- hash -r
- conda config --set always_yes yes --set changeps1 no
- conda update -q conda
- conda create -q -n test-environment python=$TRAVIS_PYTHON_VERSION 
- source activate test-environment
- pip install -r requirements-dev.txt
- pip install -r docs/requirements.txt
- pip install --upgrade pytest flake8 sphinx
- pip install .
script:
 - cd docs && make doctest && cd ..
<<<<<<< HEAD
 - py.test . --cov-report term --cov=traja
=======
 - py.test .
>>>>>>> c09b7498

after_success:
 - codecov

deploy:
  provider: pypi
  user: jshenk
  skip_cleanup: true
  skip_existing: true
  on:
    tags: true
    branch: master
  password:
    secure: o5ON/6Q4aORM4dgTVUQ39w0N+Gc+6Ala+K5J16b5lnNWGgHglqIlJzYXJo8THpeNYTm6ZbEDQEFurCTEKA/MZ2WzreePWQ4Z4E2dIihqhI+71rSbForRPKunV2CEr/QQdUEzXe6npO2UTnO0zDS5XMSrlBncKO4F4zUvrYTuXLj5fES0IFiFHMWxEpNaXMKiypfcRIKJriRbHY22/H8uSgzFluxRG+UqpbJz+R94bqIg30wBJw4nI9JMI00Du67eCO91t+aQ26+5Am+DqA6+jawd89OVPxtlLSdWtgtxPmWAD/IBLP2d7sqfK+QnezmH8NuAMB6DJdTkbscHcvYT8itHg8csBDdvfH8xoA9x8f+Cc60gviKaBoayORFF7FXkjyAYTCSfEi2dfxTTDR0UisbEG99k0+25+DMHxdC8z7/NQz4qal2vKfhPe8kTsOPQLwh0EHmdVU+v9M9LgrLhN55/lI/a6w+zL1/BJ6ZO6arMhHLVmgRtHP+Ckq6OKwQJYNwZxsg8PfwZxl0jFfd3yVX9lS9s95An90z9mEPheC8zQNz2fzAZUZun6GI9u/FCrGpMbrzKzq4R0UtNc8mfipHJ/v027+C2x43wkXA0c6Zvf9b7i6Bgm6EonnTagWrkQ0RdwqiKDd3smfgK2QZzD4G9vuv6z0w5CFhHL9v1Oc0=<|MERGE_RESOLUTION|>--- conflicted
+++ resolved
@@ -35,11 +35,7 @@
 - pip install .
 script:
  - cd docs && make doctest && cd ..
-<<<<<<< HEAD
- - py.test . --cov-report term --cov=traja
-=======
  - py.test .
->>>>>>> c09b7498
 
 after_success:
  - codecov
